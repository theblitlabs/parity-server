--- conflicted
+++ resolved
@@ -88,12 +88,11 @@
 			Int("default_timeout_minutes", heartbeatTimeoutMinutes).
 			Msg("Heartbeat timeout not specified in config, using default")
 	}
-
-<<<<<<< HEAD
+  
 	heartbeatService := services.NewHeartbeatService(runnerService)
 	heartbeatService.SetHeartbeatTimeout(time.Duration(heartbeatTimeoutMinutes) * time.Minute)
 	heartbeatService.SetCheckInterval(1 * time.Minute)
-=======
+  
 	webhookService := services.NewWebhookService(*taskService)
 	s3Service, err := services.NewS3Service(cfg.AWS.BucketName)
 	if err != nil {
@@ -101,7 +100,6 @@
 		return
 	}
 	taskHandler := handlers.NewTaskHandler(taskService, webhookService, s3Service)
->>>>>>> 5edb2818
 
 	if err := heartbeatService.Start(); err != nil {
 		log.Error().Err(err).Msg("Failed to start heartbeat monitoring service")
