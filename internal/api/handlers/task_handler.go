--- conflicted
+++ resolved
@@ -64,19 +64,12 @@
 }
 
 type TaskHandler struct {
-<<<<<<< HEAD
-	service        TaskService
-	stakeWallet    *stakeclient.StakeWallet
-	webhookService *services.WebhookService
-	stopCh         chan struct{}
-=======
 	service      TaskService
 	stakeWallet  *walletsdk.StakeWallet
 	taskUpdateCh chan struct{}
 	webhooks     map[string]WebhookRegistration
 	webhookMutex sync.RWMutex
 	stopCh       chan struct{}
->>>>>>> 749463f4
 }
 
 func NewTaskHandler(service TaskService, webhookService *services.WebhookService) *TaskHandler {
@@ -414,20 +407,6 @@
 		return fmt.Errorf("stake wallet not initialized")
 	}
 
-<<<<<<< HEAD
-=======
-	rewardWei := new(big.Float).Mul(
-		new(big.Float).SetFloat64(*task.Reward),
-		new(big.Float).SetFloat64(1e18),
-	)
-	rewardAmount, _ := rewardWei.Int(nil)
-
-	log.Info().
-		Str("creator_device_id", task.CreatorDeviceID).
-		Str("reward", fmt.Sprintf("%v", task.Reward)).
-		Msg("Checking stake balance")
-
->>>>>>> 749463f4
 	stakeInfo, err := h.stakeWallet.GetStakeInfo(task.CreatorDeviceID)
 	if err != nil || !stakeInfo.Exists {
 		return fmt.Errorf("creator device not registered - please stake first")
