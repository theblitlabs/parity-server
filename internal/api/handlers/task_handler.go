package handlers

import (
	"bytes"
	"context"
	"crypto/rand"
	"crypto/sha256"
	"encoding/hex"
	"encoding/json"
	"fmt"
	"io"
	"math/big"
	"net/http"
	"strings"
	"time"

	"github.com/google/uuid"
	"github.com/gorilla/mux"

	walletsdk "github.com/theblitlabs/go-wallet-sdk"
	"github.com/theblitlabs/gologger"
	"github.com/theblitlabs/parity-server/internal/models"
	"github.com/theblitlabs/parity-server/internal/services"
)

type WebhookRegistration struct {
	ID        string    `json:"id"`
	URL       string    `json:"url"`
	RunnerID  string    `json:"runner_id"`
	DeviceID  string    `json:"device_id"`
	CreatedAt time.Time `json:"created_at"`
}

type RegisterWebhookRequest struct {
	URL      string `json:"url"`
	DeviceID string `json:"device_id"`
}

type WSMessage struct {
	Type    string      `json:"type"`
	Payload interface{} `json:"payload"`
}

type CreateTaskRequest struct {
	Title       string                    `json:"title"`
	Description string                    `json:"description"`
	Type        models.TaskType           `json:"type"`
	Image       string                    `json:"image"`
	Command     []string                  `json:"command"`
	Config      json.RawMessage           `json:"config"`
	Environment *models.EnvironmentConfig `json:"environment,omitempty"`
	Reward      float64                   `json:"reward"`
	CreatorID   string                    `json:"creator_id"`
}

type TaskService interface {
	CreateTask(ctx context.Context, task *models.Task) error
	GetTask(ctx context.Context, id string) (*models.Task, error)
	ListAvailableTasks(ctx context.Context) ([]*models.Task, error)
	AssignTaskToRunner(ctx context.Context, taskID string, runnerID string) error
	GetTaskReward(ctx context.Context, taskID string) (float64, error)
	GetTasks(ctx context.Context) ([]models.Task, error)
	StartTask(ctx context.Context, id string) error
	CompleteTask(ctx context.Context, id string) error
	SaveTaskResult(ctx context.Context, result *models.TaskResult) error
	GetTaskResult(ctx context.Context, taskID string) (*models.TaskResult, error)
}

type TaskHandler struct {
	service        TaskService
	webhookService *services.WebhookService
	s3Service      *services.S3Service
	stakeWallet    *walletsdk.StakeWallet
	webhooks       map[string]WebhookRegistration
	stopCh         chan struct{}
	runnerService  *services.RunnerService
}

<<<<<<< HEAD
func NewTaskHandler(service TaskService, webhookService *services.WebhookService, runnerService *services.RunnerService, s3Service *services.S3Service) *TaskHandler {
=======
func NewTaskHandler(service TaskService, webhookService *services.WebhookService, s3Service *services.S3Service) *TaskHandler {
>>>>>>> 5edb2818
	return &TaskHandler{
		service:        service,
		webhookService: webhookService,
		s3Service:      s3Service,
		webhooks:       make(map[string]WebhookRegistration),
		runnerService:  runnerService,
	}
}

func (h *TaskHandler) SetStakeWallet(wallet *walletsdk.StakeWallet) {
	h.stakeWallet = wallet
}

func (h *TaskHandler) SetStopChannel(stopCh chan struct{}) {
	h.stopCh = stopCh
	h.webhookService.SetStopChannel(stopCh)
}

func (h *TaskHandler) NotifyTaskUpdate() {
	h.webhookService.NotifyTaskUpdate()
}

func (h *TaskHandler) RegisterWebhook(w http.ResponseWriter, r *http.Request) {
	var req services.RegisterWebhookRequest
	if err := json.NewDecoder(r.Body).Decode(&req); err != nil {
		http.Error(w, "Invalid request body", http.StatusBadRequest)
		return
	}

	runner, err := h.runnerService.CreateOrUpdateRunner(r.Context(), &models.Runner{
		DeviceID:      req.DeviceID,
		Status:        models.RunnerStatusOnline,
		Webhook:       req.URL,
		WalletAddress: req.WalletAddress,
	})
	if err != nil {
		http.Error(w, err.Error(), http.StatusBadRequest)
		return
	}

	w.Header().Set("Content-Type", "application/json")
	w.WriteHeader(http.StatusCreated)
	if err := json.NewEncoder(w).Encode(map[string]string{
		"id": fmt.Sprintf("%d", runner.ID),
	}); err != nil {
		log := gologger.Get()
		log.Error().Err(err).Str("webhook_id", fmt.Sprintf("%d", runner.ID)).Msg("Failed to encode webhook registration response")
	}
}

func (h *TaskHandler) UnregisterWebhook(w http.ResponseWriter, r *http.Request) {
	deviceID := mux.Vars(r)["device_id"]
	if deviceID == "" {
		http.Error(w, "Device ID is required", http.StatusBadRequest)
		return
	}

	_, err := h.runnerService.UpdateRunner(r.Context(), &models.Runner{
		DeviceID: deviceID,
		Webhook:  "",
		Status:   models.RunnerStatusOffline,
	})

	if err != nil {
		http.Error(w, err.Error(), http.StatusInternalServerError)
		return
	}

	w.WriteHeader(http.StatusOK)
}

func (h *TaskHandler) GetTaskResult(w http.ResponseWriter, r *http.Request) {
	log := gologger.Get()
	vars := mux.Vars(r)
	taskID := vars["id"]
	if taskID == "" {
		http.Error(w, "task ID is required", http.StatusBadRequest)
		return
	}

	result, err := h.service.GetTaskResult(r.Context(), taskID)
	if err != nil {
		http.Error(w, err.Error(), http.StatusInternalServerError)
		return
	}

	if result == nil {
		http.Error(w, "task result not found", http.StatusNotFound)
		return
	}

	w.Header().Set("Content-Type", "application/json")
	if err := json.NewEncoder(w).Encode(result); err != nil {
		log.Error().Err(err).Str("task_id", taskID).Msg("Failed to encode task result response")
	}
}

func generateNonce() string {
	nonceBytes := make([]byte, 32)
	if _, err := rand.Read(nonceBytes); err != nil {
		nonceBytes = []byte(fmt.Sprintf("%d-%s", time.Now().UnixNano(), uuid.New().String()))
	}
	return hex.EncodeToString(nonceBytes)
}

func (h *TaskHandler) CreateTask(w http.ResponseWriter, r *http.Request) {
	log := gologger.Get()
	log.Info().Msg("Creating task")

	// Check content type for multipart form data
	contentType := r.Header.Get("Content-Type")
	var req CreateTaskRequest
	var dockerImage []byte

	if strings.HasPrefix(contentType, "multipart/form-data") {
		// Parse multipart form data
		if err := r.ParseMultipartForm(32 << 20); err != nil { // 32MB max
			log.Error().Err(err).Msg("Failed to parse multipart form")
			http.Error(w, "Failed to parse multipart form", http.StatusBadRequest)
			return
		}

		// Get task data from form
		taskData := r.FormValue("task")
		if taskData == "" {
			http.Error(w, "Task data is required", http.StatusBadRequest)
			return
		}

		log.Debug().Str("task_data", taskData).Msg("Received task data")

		if err := json.Unmarshal([]byte(taskData), &req); err != nil {
			log.Error().Err(err).Str("task_data", taskData).Msg("Failed to unmarshal task data")
			http.Error(w, "Invalid task data", http.StatusBadRequest)
			return
		}

		// Always set type to Docker for multipart requests
		req.Type = models.TaskTypeDocker

		// Get Docker image file if present
		file, header, err := r.FormFile("image")
		if err == nil {
			defer file.Close()
			log.Info().
				Str("filename", header.Filename).
				Int64("size", header.Size).
				Msg("Processing Docker image file")

			dockerImage, err = io.ReadAll(file)
			if err != nil {
				log.Error().Err(err).Msg("Failed to read Docker image file")
				http.Error(w, "Failed to read Docker image file", http.StatusInternalServerError)
				return
			}

			// Upload Docker image to S3
			imageURL, err := h.s3Service.UploadDockerImage(r.Context(), dockerImage, strings.TrimSuffix(header.Filename, ".tar"))
			if err != nil {
				log.Error().Err(err).Msg("Failed to upload Docker image to S3")
				http.Error(w, "Failed to upload Docker image to S3", http.StatusInternalServerError)
				return
			}

			// Create Docker environment config if not present
			if req.Environment == nil {
				req.Environment = &models.EnvironmentConfig{
					Type: "docker",
					Config: map[string]interface{}{
						"image":   req.Image,
						"command": req.Command,
					},
				}
			}

			// Create task config
			taskConfig := models.TaskConfig{
				Command:        req.Command,
				DockerImageURL: imageURL,
				ImageName:      strings.TrimSuffix(header.Filename, ".tar"),
			}

			// Marshal config
			var configErr error
			req.Config, configErr = json.Marshal(taskConfig)
			if configErr != nil {
				log.Error().Err(configErr).Msg("Failed to marshal task config")
				http.Error(w, "Failed to process task configuration", http.StatusInternalServerError)
				return
			}
		}
	} else {
		// Handle regular JSON request
		if err := json.NewDecoder(r.Body).Decode(&req); err != nil {
			log.Error().Err(err).Msg("Failed to decode request body")
			http.Error(w, "Invalid request body", http.StatusBadRequest)
			return
		}

		// For JSON requests with Docker image
		if req.Image != "" {
			req.Type = models.TaskTypeDocker
			if req.Environment == nil {
				req.Environment = &models.EnvironmentConfig{
					Type: "docker",
					Config: map[string]interface{}{
						"image":   req.Image,
						"command": req.Command,
					},
				}
			}

			taskConfig := models.TaskConfig{
				Command:   req.Command,
				ImageName: req.Image,
			}

			var configErr error
			req.Config, configErr = json.Marshal(taskConfig)
			if configErr != nil {
				log.Error().Err(configErr).Msg("Failed to marshal task config")
				http.Error(w, "Failed to process task configuration", http.StatusInternalServerError)
				return
			}
		}
	}

	log.Info().
		Interface("request", req).
		Msg("Creating task")

	if req.Title == "" || req.Description == "" {
		http.Error(w, "Title and description are required", http.StatusBadRequest)
		return
	}

	deviceID := r.Header.Get("X-Device-ID")
	if deviceID == "" {
		http.Error(w, "Device ID is required", http.StatusBadRequest)
		return
	}

	creatorAddress := r.Header.Get("X-Creator-Address")
	if creatorAddress == "" {
		http.Error(w, "Creator address is required", http.StatusBadRequest)
		return
	}

	if req.Type != models.TaskTypeDocker && req.Type != models.TaskTypeCommand {
		log.Error().Str("type", string(req.Type)).Msg("Invalid task type")
		http.Error(w, "Invalid task type", http.StatusBadRequest)
		return
	}

	if req.Type == models.TaskTypeDocker {
		if req.Environment == nil || req.Environment.Type != "docker" {
			http.Error(w, "Docker environment configuration is required", http.StatusBadRequest)
			return
		}

		// Validate Docker configuration
		var taskConfig models.TaskConfig
		if err := json.Unmarshal(req.Config, &taskConfig); err != nil {
			log.Error().Err(err).Msg("Failed to unmarshal task config")
			http.Error(w, "Invalid task configuration", http.StatusBadRequest)
			return
		}

		if taskConfig.ImageName == "" {
			http.Error(w, "Image name is required for Docker tasks", http.StatusBadRequest)
			return
		}

		if len(taskConfig.Command) == 0 {
			http.Error(w, "Command is required for Docker tasks", http.StatusBadRequest)
			return
		}
	}

	nonce := generateNonce()

	log.Debug().
		Str("nonce", nonce).
		Msg("Generated nonce")

	task := models.NewTask()
	task.Title = req.Title
	task.Description = req.Description
	task.Type = req.Type
	task.Config = req.Config
	task.Environment = req.Environment
	task.CreatorDeviceID = deviceID
	task.CreatorAddress = creatorAddress
	task.Nonce = nonce

	log.Debug().
		Str("task_id", task.ID.String()).
		Str("creator_device_id", task.CreatorDeviceID).
		Str("creator_address", task.CreatorAddress).
		Str("nonce", task.Nonce).
		Msg("Creating task")

	if err := h.checkStakeBalance(task); err != nil {
		log.Error().Err(err).
			Str("device_id", deviceID).
			Msg("Insufficient stake balance for task reward")
		http.Error(w, err.Error(), http.StatusBadRequest)
		return
	}

	if err := h.service.CreateTask(r.Context(), task); err != nil {
		log.Error().Err(err).Msg("Failed to create task")
		http.Error(w, err.Error(), http.StatusInternalServerError)
		return
	}

	h.NotifyTaskUpdate()

	w.Header().Set("Content-Type", "application/json")
	w.WriteHeader(http.StatusCreated)
	if err := json.NewEncoder(w).Encode(task); err != nil {
		log.Error().Err(err).Msg("Failed to encode task response")
	}
}

func (h *TaskHandler) StartTask(w http.ResponseWriter, r *http.Request) {
	ctx := r.Context()
	log := gologger.WithComponent("task_start")

	vars := mux.Vars(r)
	taskID := vars["id"]
	if taskID == "" {
		http.Error(w, "task ID is required", http.StatusBadRequest)
		return
	}

	runnerID := r.Header.Get("X-Runner-ID")
	if runnerID == "" {
		http.Error(w, "X-Runner-ID header is required", http.StatusBadRequest)
		return
	}

	// First get the task to check its current status
	task, err := h.service.GetTask(ctx, taskID)
	if err != nil {
		log.Error().Err(err).Str("task_id", taskID).Msg("Failed to get task")
		http.Error(w, fmt.Sprintf("Failed to get task: %v", err), http.StatusInternalServerError)
		return
	}

	// If task is already completed, return early
	if task.Status == models.TaskStatusCompleted {
		log.Warn().Str("task_id", taskID).Msg("Cannot start already completed task")
		http.Error(w, "Task is already completed", http.StatusConflict)
		return
	}

	// Check if task is already assigned to this runner
	runner, err := h.runnerService.GetRunner(ctx, runnerID)
	if err != nil {
		log.Error().Err(err).Str("runner_id", runnerID).Msg("Failed to get runner")
		http.Error(w, fmt.Sprintf("Failed to get runner: %v", err), http.StatusInternalServerError)
		return
	}

	// If task is already running and assigned to this runner, we can proceed
	if task.Status == models.TaskStatusRunning {
		if runner.TaskID != nil && *runner.TaskID == task.ID {
			log.Info().
				Str("task_id", taskID).
				Str("runner_id", runnerID).
				Msg("Task already assigned to this runner and running")
			w.WriteHeader(http.StatusOK)
			return
		} else {
			// Task is running but not by this runner
			log.Warn().
				Str("task_id", taskID).
				Str("runner_id", runnerID).
				Msg("Task is already running by another runner")
			http.Error(w, "Task is already assigned to a different runner", http.StatusConflict)
			return
		}
	}

	// Only try to assign if task is in pending state
	if task.Status == models.TaskStatusPending {
		if err := h.service.AssignTaskToRunner(ctx, taskID, runnerID); err != nil {
			if err.Error() == "task unavailable" {
				log.Warn().
					Str("task_id", taskID).
					Str("runner_id", runnerID).
					Msg("Task is unavailable for assignment")
				http.Error(w, "Task is unavailable for assignment", http.StatusConflict)
				return
			}
			log.Error().Err(err).
				Str("task_id", taskID).
				Str("runner_id", runnerID).
				Msg("Failed to assign task")
			http.Error(w, fmt.Sprintf("Failed to assign task: %v", err), http.StatusInternalServerError)
			return
		}

		// Get updated task after assignment
		task, err = h.service.GetTask(ctx, taskID)
		if err != nil {
			log.Error().Err(err).Str("task_id", taskID).Msg("Failed to get updated task")
			http.Error(w, fmt.Sprintf("Failed to get updated task: %v", err), http.StatusInternalServerError)
			return
		}
	}

	// Start the task if it's not already running
	if task.Status != models.TaskStatusRunning {
		if err := h.service.StartTask(ctx, taskID); err != nil {
			if err.Error() == "task already completed" {
				log.Warn().Str("task_id", taskID).Msg("Cannot start already completed task")
				http.Error(w, "Task is already completed", http.StatusConflict)
				return
			}

			log.Error().Err(err).Str("task_id", taskID).Msg("Failed to start task")
			http.Error(w, fmt.Sprintf("Failed to start task: %v", err), http.StatusInternalServerError)
			return
		}
	}

	log.Info().
		Str("task_id", taskID).
		Str("runner_id", runnerID).
		Msg("Task started successfully")

	w.WriteHeader(http.StatusOK)
}

func (h *TaskHandler) SaveTaskResult(w http.ResponseWriter, r *http.Request) {
	log := gologger.WithComponent("task_handler")
	vars := mux.Vars(r)
	taskID := vars["id"]
	deviceID := r.Header.Get("X-Device-ID")

	if deviceID == "" {
		log.Debug().Str("task", taskID).Msg("Missing device ID")
		http.Error(w, "Device ID required", http.StatusBadRequest)
		return
	}

	// First get the task to ensure it exists and get its data
	task, err := h.service.GetTask(r.Context(), taskID)
	if err != nil {
		log.Error().Err(err).
			Str("task", taskID).
			Str("device", deviceID).
			Msg("Task fetch failed")
		http.Error(w, "Task fetch failed", http.StatusInternalServerError)
		return
	}

	if task == nil {
		log.Debug().
			Str("task", taskID).
			Str("device", deviceID).
			Msg("Task not found")
		http.Error(w, "Task not found", http.StatusNotFound)
		return
	}

	var result models.TaskResult
	if err := json.NewDecoder(r.Body).Decode(&result); err != nil {
		log.Debug().Err(err).
			Str("task", taskID).
			Str("device", deviceID).
			Msg("Invalid result payload")
		http.Error(w, "Invalid request body", http.StatusBadRequest)
		return
	}

	taskUUID, err := uuid.Parse(taskID)
	if err != nil {
		log.Debug().
			Str("task", taskID).
			Str("device", deviceID).
			Msg("Invalid task ID")
		http.Error(w, "Invalid task ID", http.StatusBadRequest)
		return
	}

	// Populate result with data from the existing task
	result.TaskID = taskUUID
	result.DeviceID = deviceID
	result.CreatorDeviceID = task.CreatorDeviceID
	result.SolverDeviceID = deviceID

	// If creator address is not set in task, use creator device ID as temporary address
	if task.CreatorAddress == "" {
		result.CreatorAddress = task.CreatorDeviceID
		log.Debug().
			Str("task", taskID).
			Str("creator_device", task.CreatorDeviceID).
			Msg("Using creator device ID as temporary creator address")
	} else {
		result.CreatorAddress = task.CreatorAddress
	}

	result.RunnerAddress = deviceID
	result.CreatedAt = time.Now()

	// Calculate device ID hash
	hash := sha256.Sum256([]byte(deviceID))
	result.DeviceIDHash = hex.EncodeToString(hash[:])
	result.Clean()

	log.Info().
		Str("task", taskID).
		Str("creator_address", result.CreatorAddress).
		Str("creator_device", result.CreatorDeviceID).
		Str("solver_device", result.SolverDeviceID).
		Str("runner_address", result.RunnerAddress).
		Msg("Saving task result")

	if err := h.service.SaveTaskResult(r.Context(), &result); err != nil {
		if strings.Contains(err.Error(), "invalid task result:") {
			log.Info().Err(err).
				Str("task", taskID).
				Str("error", err.Error()).
				Msg("Invalid result")
			http.Error(w, err.Error(), http.StatusBadRequest)
			return
		}
		log.Error().Err(err).Str("task", taskID).Msg("Failed to save task result")
		http.Error(w, err.Error(), http.StatusInternalServerError)
		return
	}

	log.Info().
		Str("task", taskID).
		Str("creator_device", task.CreatorDeviceID).
		Str("solver_device", deviceID).
		Msg("Task result saved")

	h.NotifyTaskUpdate()

	w.WriteHeader(http.StatusOK)
}

func (h *TaskHandler) checkStakeBalance(task *models.Task) error {
	if h.stakeWallet == nil {
		return fmt.Errorf("stake wallet not initialized")
	}

<<<<<<< HEAD
	info, err := h.stakeWallet.GetStakeInfo(task.CreatorDeviceID)
	if err != nil {
		return fmt.Errorf("failed to get stake info: %v", err)
	}

	if !info.Exists {
		return fmt.Errorf("creator device not registered - please stake first")
	}

	if info.Amount.Cmp(big.NewInt(0)) < 0 {
		return fmt.Errorf("no stake found - please stake some PRTY first")
	}
=======
	ctx, cancel := context.WithTimeout(context.Background(), 30*time.Second)
	defer cancel()

	doneCh := make(chan struct {
		info walletsdk.StakeInfo
		err  error
	})

	go func() {
		info, err := h.stakeWallet.GetStakeInfo(task.CreatorDeviceID)
		doneCh <- struct {
			info walletsdk.StakeInfo
			err  error
		}{info, err}
	}()

	select {
	case <-ctx.Done():
		return fmt.Errorf("stake check timed out: %v", ctx.Err())
	case result := <-doneCh:
		if result.err != nil {
			return fmt.Errorf("failed to get stake info: %v", result.err)
		}

		if !result.info.Exists {
			return fmt.Errorf("creator device not registered - please stake first")
		}
>>>>>>> 5edb2818

		if result.info.Amount.Cmp(big.NewInt(0)) < 0 {
			return fmt.Errorf("no stake found - please stake some PRTY first")
		}

		return nil
	}
}

func (h *TaskHandler) ListTasks(w http.ResponseWriter, r *http.Request) {
	tasks, err := h.service.GetTasks(r.Context())
	if err != nil {
		http.Error(w, err.Error(), http.StatusInternalServerError)
		return
	}
	w.Header().Set("Content-Type", "application/json")
	if err := json.NewEncoder(w).Encode(tasks); err != nil {
		http.Error(w, "Failed to encode response", http.StatusInternalServerError)
		return
	}
}

func (h *TaskHandler) GetTask(w http.ResponseWriter, r *http.Request) {
	log := gologger.Get()
	taskID := mux.Vars(r)["id"]
	task, err := h.service.GetTask(r.Context(), taskID)
	if err != nil {
		http.Error(w, err.Error(), http.StatusInternalServerError)
		return
	}
	w.Header().Set("Content-Type", "application/json")
	if err := json.NewEncoder(w).Encode(task); err != nil {
		log.Error().Err(err).Msg("Failed to encode task response")
	}
}

func (h *TaskHandler) AssignTask(w http.ResponseWriter, r *http.Request) {
	taskID := mux.Vars(r)["id"]
	var req struct {
		RunnerID string `json:"runner_id"`
	}
	if err := json.NewDecoder(r.Body).Decode(&req); err != nil {
		http.Error(w, "Invalid request body", http.StatusBadRequest)
		return
	}
	if req.RunnerID == "" {
		http.Error(w, "Runner ID is required", http.StatusBadRequest)
		return
	}
	if err := h.service.AssignTaskToRunner(r.Context(), taskID, req.RunnerID); err != nil {
		http.Error(w, err.Error(), http.StatusInternalServerError)
		return
	}
	h.NotifyTaskUpdate()
	w.WriteHeader(http.StatusOK)
}

func (h *TaskHandler) GetTaskReward(w http.ResponseWriter, r *http.Request) {
	log := gologger.Get()
	taskID := mux.Vars(r)["id"]
	reward, err := h.service.GetTaskReward(r.Context(), taskID)
	if err != nil {
		http.Error(w, err.Error(), http.StatusInternalServerError)
		return
	}
	w.Header().Set("Content-Type", "application/json")
	if err := json.NewEncoder(w).Encode(reward); err != nil {
		log.Error().Err(err).Msg("Failed to encode reward response")
	}
}

func (h *TaskHandler) ListAvailableTasks(w http.ResponseWriter, r *http.Request) {
	ctx := r.Context()

	tasks, err := h.service.ListAvailableTasks(ctx)
	if err != nil {
		http.Error(w, err.Error(), http.StatusInternalServerError)
		return
	}

	w.Header().Set("Content-Type", "application/json")
	if err := json.NewEncoder(w).Encode(tasks); err != nil {
		http.Error(w, "Failed to encode response", http.StatusInternalServerError)
		return
	}
}

func (h *TaskHandler) NotifyRunnerOfTasks(runnerID string, tasks []*models.Task) error {
	log := gologger.WithComponent("task_handler")
	ctx, cancel := context.WithTimeout(context.Background(), 5*time.Second)
	defer cancel()

	runner, err := h.runnerService.GetRunner(ctx, runnerID)
	if err != nil {
		return fmt.Errorf("failed to get runner: %w", err)
	}

	if runner.Webhook == "" {
		return fmt.Errorf("runner has no webhook URL")
	}

	// Skip if no tasks to send
	if len(tasks) == 0 {
		return nil
	}

	// Prepare webhook message
	tasksJSON, err := json.Marshal(tasks)
	if err != nil {
		return fmt.Errorf("failed to marshal tasks: %w", err)
	}

	message := WSMessage{
		Type:    "available_tasks",
		Payload: tasksJSON,
	}

	messageJSON, err := json.Marshal(message)
	if err != nil {
		return fmt.Errorf("failed to marshal message: %w", err)
	}

	client := &http.Client{Timeout: 5 * time.Second}
	req, err := http.NewRequestWithContext(ctx, "POST", runner.Webhook, bytes.NewBuffer(messageJSON))
	if err != nil {
		return fmt.Errorf("failed to create request: %w", err)
	}
	req.Header.Set("Content-Type", "application/json")

	resp, err := client.Do(req)
	if err != nil {
		log.Warn().Err(err).
			Str("runner_id", runnerID).
			Msg("Failed to notify runner, will be handled on next heartbeat")
		return nil
	}
	defer resp.Body.Close()

	if resp.StatusCode != http.StatusOK {
		body, _ := io.ReadAll(resp.Body)
		log.Warn().
			Int("status", resp.StatusCode).
			Str("body", string(body)).
			Str("runner_id", runnerID).
			Msg("Webhook notification failed, will be handled on next heartbeat")
		return nil
	}

	log.Info().
		Str("runner_id", runnerID).
		Int("num_tasks", len(tasks)).
		Msg("Successfully notified runner of tasks")
	return nil
}

func (h *TaskHandler) CompleteTask(w http.ResponseWriter, r *http.Request) {
	taskID := mux.Vars(r)["id"]
	if err := h.service.CompleteTask(r.Context(), taskID); err != nil {
		http.Error(w, err.Error(), http.StatusInternalServerError)
		return
	}
	h.NotifyTaskUpdate()
	w.WriteHeader(http.StatusOK)
}

func (h *TaskHandler) CleanupResources() {
	h.webhookService.CleanupResources()
}

// RegisterRunner handles runner registration with webhook URL
func (h *TaskHandler) RegisterRunner(w http.ResponseWriter, r *http.Request) {
	var registerRequest struct {
		DeviceID      string              `json:"device_id"`
		WalletAddress string              `json:"wallet_address"`
		Status        models.RunnerStatus `json:"status"`
		Webhook       string              `json:"webhook"`
	}

	log := gologger.WithComponent("task_handler")

	if err := json.NewDecoder(r.Body).Decode(&registerRequest); err != nil {
		log.Error().Err(err).Msg("Failed to decode register runner request")
		http.Error(w, "Invalid request body", http.StatusBadRequest)
		return
	}

	// Validate required fields
	if registerRequest.DeviceID == "" {
		http.Error(w, "Device ID is required", http.StatusBadRequest)
		return
	}

	if registerRequest.WalletAddress == "" {
		http.Error(w, "Wallet address is required", http.StatusBadRequest)
		return
	}

	// Create or update runner in the database
	runner := &models.Runner{
		DeviceID:      registerRequest.DeviceID,
		WalletAddress: registerRequest.WalletAddress,
		Status:        registerRequest.Status,
		Webhook:       registerRequest.Webhook,
	}

	// If status is empty, set it to online
	if runner.Status == "" {
		runner.Status = models.RunnerStatusOnline
	}

	ctx := r.Context()
	savedRunner, err := h.runnerService.CreateOrUpdateRunner(ctx, runner)
	if err != nil {
		log.Error().Err(err).Msg("Failed to register runner")
		http.Error(w, fmt.Sprintf("Failed to register runner: %v", err), http.StatusInternalServerError)
		return
	}

	log.Info().
		Str("device_id", runner.DeviceID).
		Str("wallet_address", runner.WalletAddress).
		Str("status", string(runner.Status)).
		Str("webhook", runner.Webhook).
		Msg("Runner registered successfully")

	w.Header().Set("Content-Type", "application/json")
	w.WriteHeader(http.StatusCreated)
	if err := json.NewEncoder(w).Encode(savedRunner); err != nil {
		http.Error(w, "Failed to encode response", http.StatusInternalServerError)
		return
	}
}

// RunnerHeartbeat handles heartbeat messages from runners
func (h *TaskHandler) RunnerHeartbeat(w http.ResponseWriter, r *http.Request) {
	var message struct {
		Type    string          `json:"type"`
		Payload json.RawMessage `json:"payload"`
	}

	log := gologger.WithComponent("task_handler")

	if err := json.NewDecoder(r.Body).Decode(&message); err != nil {
		log.Error().Err(err).Msg("Failed to decode heartbeat message")
		http.Error(w, "Invalid request body", http.StatusBadRequest)
		return
	}

	if message.Type != "heartbeat" {
		http.Error(w, "Invalid message type", http.StatusBadRequest)
		return
	}

	var heartbeat struct {
		DeviceID      string              `json:"device_id"`
		WalletAddress string              `json:"wallet_address"`
		Status        models.RunnerStatus `json:"status"`
		Timestamp     int64               `json:"timestamp"`
	}

	if err := json.Unmarshal(message.Payload, &heartbeat); err != nil {
		log.Error().Err(err).Msg("Failed to parse heartbeat payload")
		http.Error(w, "Invalid heartbeat payload", http.StatusBadRequest)
		return
	}

	// Validate required fields
	if heartbeat.DeviceID == "" {
		http.Error(w, "Device ID is required", http.StatusBadRequest)
		return
	}

	// Update runner status in the database
	runner := &models.Runner{
		DeviceID:      heartbeat.DeviceID,
		WalletAddress: heartbeat.WalletAddress,
		Status:        heartbeat.Status,
	}

	ctx := r.Context()
	_, err := h.runnerService.UpdateRunnerStatus(ctx, runner)
	if err != nil {
		log.Error().Err(err).Msg("Failed to update runner status")
		http.Error(w, fmt.Sprintf("Failed to update runner status: %v", err), http.StatusInternalServerError)
		return
	}

	log.Debug().
		Str("device_id", heartbeat.DeviceID).
		Str("status", string(heartbeat.Status)).
		Int64("timestamp", heartbeat.Timestamp).
		Msg("Runner heartbeat received")

	w.WriteHeader(http.StatusOK)
}<|MERGE_RESOLUTION|>--- conflicted
+++ resolved
@@ -76,11 +76,7 @@
 	runnerService  *services.RunnerService
 }
 
-<<<<<<< HEAD
 func NewTaskHandler(service TaskService, webhookService *services.WebhookService, runnerService *services.RunnerService, s3Service *services.S3Service) *TaskHandler {
-=======
-func NewTaskHandler(service TaskService, webhookService *services.WebhookService, s3Service *services.S3Service) *TaskHandler {
->>>>>>> 5edb2818
 	return &TaskHandler{
 		service:        service,
 		webhookService: webhookService,
@@ -632,7 +628,6 @@
 		return fmt.Errorf("stake wallet not initialized")
 	}
 
-<<<<<<< HEAD
 	info, err := h.stakeWallet.GetStakeInfo(task.CreatorDeviceID)
 	if err != nil {
 		return fmt.Errorf("failed to get stake info: %v", err)
@@ -645,7 +640,6 @@
 	if info.Amount.Cmp(big.NewInt(0)) < 0 {
 		return fmt.Errorf("no stake found - please stake some PRTY first")
 	}
-=======
 	ctx, cancel := context.WithTimeout(context.Background(), 30*time.Second)
 	defer cancel()
 
@@ -673,7 +667,6 @@
 		if !result.info.Exists {
 			return fmt.Errorf("creator device not registered - please stake first")
 		}
->>>>>>> 5edb2818
 
 		if result.info.Amount.Cmp(big.NewInt(0)) < 0 {
 			return fmt.Errorf("no stake found - please stake some PRTY first")
